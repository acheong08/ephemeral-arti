# Semver tracking

This is a helpful file that we use for checking which crates will have
breaking or nonbreaking API changes in the next release of Arti.

For each crate, please write "BREAKING" if there is an API change that counts
as breaking in semver, and "MODIFIED" if there is a backward-compatible API
change.

You can change from MODIFIED to BREAKING, but never from BREAKING to
MODIFIED.

You don't need to list details; this isn't the changelog.

Don't document other changes in this file.

We can delete older sections here after we bump the releases.

<<<<<<< HEAD
## Since Arti 0.3.0
=======
## Since Arti 0.2.0

### All crates

BREAKING: Requiring Rust 1.56, edition 2021.

### configuration (affecting arti, arti-client, tor-dirmgr, tor-guardmgr)

BREAKING: Configuration of fallback directories overhauled; now uses FalllbadkDirBuilder more.
BREAKING: Configuration of directory authoorities overhauled; now uses AuthorityListBuilder.
BREAKING: Configuration of preemptive ports overhauled; now uses PredictedPortsListBuilder..
BREAKING: Configuration of download schedules overhauled; now uses builders
BREAKING: download schedules: "num_retries" configuration field renamed to (accurate) "attempts"
BREAKING: download schedules: Setting zero values for attempts or parallelism is now rejected
BREAKING: Validated configuration structs are no longer Deseralize.
MODIFIED: Configuration builder structs are now all Serialize+Deseralize+Debug.

### arti

BREAKING: Replaced LoggingConfigBuilder::file (taking Vec) with LoggingConfigBuilder::files
BREAKING: LoggingConfigBuilder::build() throws ConfigBuildError, not a bespoke error
MODIFIED: LoggingConfigBuilder is now Deserialize
BREAKING: Replaced API for `run` to require fs_mistrust_disabled.



### arti-client

MODIFIED: Code to configure fs-mistrust.
BREAKING: TorConfig no longer implements TryInto<DirMgrConfig>

### tor-basic-util

MODIFIED: Added `reset()` method to RetrySchedule.

### tor-chanmgr

BREAKING: Added members to `Error::Proto`
BREAKING: Added `ChanProvenance` to `ChanMgr::get_or_launch`.

### tor-circmgr

MODIFIED: Added a new variant in tor_circmgr::Error.
BREAKING: Made internal scheduled entry points non-public.

### tor-dirmgr

BREAKING: AuthorityBuilder::build now throws ConfigBuildError, not a custom error type
BREAKING: DownloadSchedule::new() replaced with DownloadScheduleBuilder
BREAKING: DownloadScheduleConfigBuilder now has accessors for the schedules, not setters
BREAKING: DirMgrCfg: schedule and network fields rename (`_config` removed)
BREAKING: Added new cache_trust element to DirMgrConfig.

### tor-guardmgr

BREAKING: FallbackDirBuilder::orport() removed, and orports() now gives &mut SocketAddrListBuilder
MODIFIED: New functions to get estimated clock skew.
MODIFIED: New functions to report observed clock skew.
BREAKING: Guard restriction builder interface changed to new list builder API.

### tor-llcrypto

BREAKING: AES implementations now implement cipher 0.4 traits.

### tor-persist

BREAKING: Replaced from_path with from_path_and_mistrust

### tor-proto

MODIFIED: New accessors in tor_proto::Channel.
BREAKING: Removed clock skew from Error::HandshakeCertsExpired.
MODIFIED: New functions on ClockSkew.

### tor-rtmock

MODIFIED: Added add_blackhole to MockNetwork.

### tor-socksproto

BREAKING: Removed some unused accessors.

### tor-config

MODIFIED: New facilities for lists in builders (list_builder module, etc.)
MODIFIED: New macro macro_first_nonempty
>>>>>>> 5c33499f
<|MERGE_RESOLUTION|>--- conflicted
+++ resolved
@@ -16,93 +16,21 @@
 
 We can delete older sections here after we bump the releases.
 
-<<<<<<< HEAD
 ## Since Arti 0.3.0
-=======
-## Since Arti 0.2.0
-
-### All crates
-
-BREAKING: Requiring Rust 1.56, edition 2021.
-
-### configuration (affecting arti, arti-client, tor-dirmgr, tor-guardmgr)
-
-BREAKING: Configuration of fallback directories overhauled; now uses FalllbadkDirBuilder more.
-BREAKING: Configuration of directory authoorities overhauled; now uses AuthorityListBuilder.
-BREAKING: Configuration of preemptive ports overhauled; now uses PredictedPortsListBuilder..
-BREAKING: Configuration of download schedules overhauled; now uses builders
-BREAKING: download schedules: "num_retries" configuration field renamed to (accurate) "attempts"
-BREAKING: download schedules: Setting zero values for attempts or parallelism is now rejected
-BREAKING: Validated configuration structs are no longer Deseralize.
-MODIFIED: Configuration builder structs are now all Serialize+Deseralize+Debug.
-
-### arti
-
-BREAKING: Replaced LoggingConfigBuilder::file (taking Vec) with LoggingConfigBuilder::files
-BREAKING: LoggingConfigBuilder::build() throws ConfigBuildError, not a bespoke error
-MODIFIED: LoggingConfigBuilder is now Deserialize
-BREAKING: Replaced API for `run` to require fs_mistrust_disabled.
-
-
 
 ### arti-client
 
 MODIFIED: Code to configure fs-mistrust.
 BREAKING: TorConfig no longer implements TryInto<DirMgrConfig>
 
-### tor-basic-util
+### fs-mistrust
 
-MODIFIED: Added `reset()` method to RetrySchedule.
-
-### tor-chanmgr
-
-BREAKING: Added members to `Error::Proto`
-BREAKING: Added `ChanProvenance` to `ChanMgr::get_or_launch`.
-
-### tor-circmgr
-
-MODIFIED: Added a new variant in tor_circmgr::Error.
-BREAKING: Made internal scheduled entry points non-public.
+MODIFIED: New APIs for CachedDir, Error.
 
 ### tor-dirmgr
 
-BREAKING: AuthorityBuilder::build now throws ConfigBuildError, not a custom error type
-BREAKING: DownloadSchedule::new() replaced with DownloadScheduleBuilder
-BREAKING: DownloadScheduleConfigBuilder now has accessors for the schedules, not setters
-BREAKING: DirMgrCfg: schedule and network fields rename (`_config` removed)
 BREAKING: Added new cache_trust element to DirMgrConfig.
-
-### tor-guardmgr
-
-BREAKING: FallbackDirBuilder::orport() removed, and orports() now gives &mut SocketAddrListBuilder
-MODIFIED: New functions to get estimated clock skew.
-MODIFIED: New functions to report observed clock skew.
-BREAKING: Guard restriction builder interface changed to new list builder API.
-
-### tor-llcrypto
-
-BREAKING: AES implementations now implement cipher 0.4 traits.
 
 ### tor-persist
 
-BREAKING: Replaced from_path with from_path_and_mistrust
-
-### tor-proto
-
-MODIFIED: New accessors in tor_proto::Channel.
-BREAKING: Removed clock skew from Error::HandshakeCertsExpired.
-MODIFIED: New functions on ClockSkew.
-
-### tor-rtmock
-
-MODIFIED: Added add_blackhole to MockNetwork.
-
-### tor-socksproto
-
-BREAKING: Removed some unused accessors.
-
-### tor-config
-
-MODIFIED: New facilities for lists in builders (list_builder module, etc.)
-MODIFIED: New macro macro_first_nonempty
->>>>>>> 5c33499f
++BREAKING: Replaced from_path with from_path_and_mistrust